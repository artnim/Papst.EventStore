<Project Sdk="Microsoft.NET.Sdk">

  <PropertyGroup>
    <OutputType>Exe</OutputType>
    <TargetFramework>netcoreapp3.1</TargetFramework>
  </PropertyGroup>

  <ItemGroup>
<<<<<<< HEAD
    <PackageReference Include="Microsoft.Extensions.DependencyInjection" Version="3.1.8" />
    <PackageReference Include="Microsoft.Extensions.Logging.Console" Version="3.1.5" />
=======
    <PackageReference Include="Microsoft.Extensions.DependencyInjection" Version="3.1.5" />
    <PackageReference Include="Microsoft.Extensions.Logging.Console" Version="3.1.8" />
>>>>>>> 9272cc08
  </ItemGroup>

  <ItemGroup>
    <ProjectReference Include="..\..\src\Papst.EventStore.Abstractions\Papst.EventStore.Abstractions.csproj" />
    <ProjectReference Include="..\..\src\Papst.EventStore.CosmosDb\Papst.EventStore.CosmosDb.csproj" />
  </ItemGroup>

</Project><|MERGE_RESOLUTION|>--- conflicted
+++ resolved
@@ -6,13 +6,8 @@
   </PropertyGroup>
 
   <ItemGroup>
-<<<<<<< HEAD
     <PackageReference Include="Microsoft.Extensions.DependencyInjection" Version="3.1.8" />
-    <PackageReference Include="Microsoft.Extensions.Logging.Console" Version="3.1.5" />
-=======
-    <PackageReference Include="Microsoft.Extensions.DependencyInjection" Version="3.1.5" />
     <PackageReference Include="Microsoft.Extensions.Logging.Console" Version="3.1.8" />
->>>>>>> 9272cc08
   </ItemGroup>
 
   <ItemGroup>
