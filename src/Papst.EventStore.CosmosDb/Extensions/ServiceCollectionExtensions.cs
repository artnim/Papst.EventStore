﻿using Microsoft.Extensions.Configuration;
using Microsoft.Extensions.DependencyInjection;
using Papst.EventStore.Abstractions;
using Papst.EventStore.Abstractions.Extensions;
using System;

namespace Papst.EventStore.CosmosDb.Extensions
{
    /// <summary>
    /// Extensions for the <see cref="IServiceCollection"/> to add necessary services for the <see cref="CosmosEventStore"/>
    /// </summary>
    public static class ServiceCollectionExtensions
    {
        /// <summary>
        /// Add the Cosmos Database SQL Api EventStore
        /// </summary>
        /// <param name="services"></param>
        /// <param name="config"></param>
        /// <returns></returns>
        public static IServiceCollection AddCosmosEventStore(this IServiceCollection services, IConfigurationSection config) => services
            .Configure<CosmosEventStoreOptions>(c => config.Bind(c))
            .AddCosmosServices(config)
            ;

        /// <summary>
        /// Internal: adds necessary services
        /// </summary>
        /// <param name="services"></param>
        /// <returns></returns>
        private static IServiceCollection AddCosmosServices(this IServiceCollection services, IConfigurationSection config) => services
            .AddSingleton<EventStoreCosmosClient>()     // add the Cosmos Database Client
            .AddScoped<IEventStore, CosmosEventStore>() // Add the Cosmos EventStore
<<<<<<< HEAD
            .AddEventStreamApplier()                     // Add the EventStreamApplier
=======
            .AddEvenStreamApplier(config)               // Add the EventStreamApplier & general config
>>>>>>> c247c997
            ;
    }
}<|MERGE_RESOLUTION|>--- conflicted
+++ resolved
@@ -30,11 +30,7 @@
         private static IServiceCollection AddCosmosServices(this IServiceCollection services, IConfigurationSection config) => services
             .AddSingleton<EventStoreCosmosClient>()     // add the Cosmos Database Client
             .AddScoped<IEventStore, CosmosEventStore>() // Add the Cosmos EventStore
-<<<<<<< HEAD
             .AddEventStreamApplier()                     // Add the EventStreamApplier
-=======
-            .AddEvenStreamApplier(config)               // Add the EventStreamApplier & general config
->>>>>>> c247c997
             ;
     }
 }